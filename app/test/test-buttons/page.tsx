--- conflicted
+++ resolved
@@ -29,21 +29,12 @@
     // Set up the orchestrator for testing
     orchestrator.setExerciseTitle("Test Buttons E2E Test");
 
-<<<<<<< HEAD
-    // Run tests and wait for completion before exposing to window
-    const initializeTests = async () => {
-      await orchestrator.runCode();
-      // Now expose to window for E2E test access after tests have run
-      (window as any).testOrchestrator = orchestrator;
-    };
-=======
+
     // Run tests to generate mock test results
     void orchestrator.runCode().then(() => {
       // Mark as ready for testing
       (window as any).testsReady = true;
     });
->>>>>>> 3f2a29c2
-
     void initializeTests();
 
     return () => {
