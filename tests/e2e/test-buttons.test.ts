describe("Test Buttons E2E", () => {
  beforeEach(async () => {
    await page.goto("http://localhost:3070/test/test-buttons");
<<<<<<< HEAD
    await page.waitForSelector('[data-testid="test-buttons-container"]', { timeout: 10000 });

    // Wait for orchestrator to be fully initialized with test results
    await page.waitForFunction(
      () => {
        const orchestrator = (window as any).testOrchestrator;
        return (
          orchestrator &&
          orchestrator.store &&
          orchestrator.store.getState().testSuiteResult &&
          orchestrator.store.getState().testSuiteResult.tests.length > 0 &&
          orchestrator.store.getState().status !== "running"
        );
      },
      { timeout: 10000 }
    );

    // Wait for the test buttons to render
    await page.waitForSelector('[data-testid="regular-test-buttons"] button', { timeout: 10000 });
=======
    await page.waitForSelector('[data-testid="test-buttons-container"]', { timeout: 5000 });

    // Wait for tests to be ready
    await page.waitForFunction(() => (window as any).testsReady === true, { timeout: 5000 });

    // Wait for the buttons to appear
    await page.waitForSelector('[data-testid="regular-test-buttons"] button', { timeout: 5000 });
>>>>>>> 3f2a29c2
  });

  describe("Regular Test Buttons", () => {
    it("should display regular test buttons", async () => {
      const regularButtons = await page.$$('[data-testid="regular-test-buttons"] button');
      expect(regularButtons.length).toBeGreaterThan(0);
    });

    it("should show correct number of regular test buttons", async () => {
      const testsCount = await page.$eval('[data-testid="regular-tests-count"]', (el) => el.textContent);
      expect(testsCount).toContain("Regular tests:");

      const regularButtons = await page.$$('[data-testid="regular-test-buttons"] button');
      // ESLint thinks this is unnecessary but $eval can return null in edge cases
      // eslint-disable-next-line @typescript-eslint/no-unnecessary-condition
      const countMatch = testsCount?.match(/Regular tests: (\d+)/);
      const expectedCount = countMatch ? parseInt(countMatch[1], 10) : 0;

      expect(regularButtons.length).toBe(expectedCount);
    });

    it("should display buttons with correct labels (numbered)", async () => {
      const regularButtons = await page.$$('[data-testid="regular-test-buttons"] button');

      for (let i = 0; i < regularButtons.length; i++) {
        const buttonText = await regularButtons[i].evaluate((el) => el.textContent);
        expect(buttonText).toBe((i + 1).toString());
      }
    });

    it("should have buttons with correct CSS classes based on test status", async () => {
      const regularButtons = await page.$$('[data-testid="regular-test-buttons"] button');

      for (const button of regularButtons) {
        const classes = await button.evaluate((el) => el.className);
        expect(classes).toContain("test-button");
        // Should have either 'pass' or 'fail' class
        expect(classes.includes("pass") || classes.includes("fail")).toBe(true);
      }
    });

    it("should select test when button is clicked", async () => {
      const firstButton = await page.$('[data-testid="regular-test-buttons"] button:first-child');
      expect(firstButton).toBeTruthy();

      await firstButton!.click();

      // Wait for the inspected test result to update
      await page.waitForFunction(
        () => {
          const element = document.querySelector('[data-testid="inspected-test-name"]');
          return element && element.textContent && !element.textContent.includes("None");
        },
        { timeout: 5000 }
      );

      // Check that a test is now inspected
      const inspectedTestName = await page.$eval('[data-testid="inspected-test-name"]', (el) => el.textContent);
      expect(inspectedTestName).not.toContain("None");
    });

    it("should mark clicked button as selected", async () => {
      const firstButton = await page.$('[data-testid="regular-test-buttons"] button:first-child');
      expect(firstButton).toBeTruthy();

      await firstButton!.click();

      // Wait for the button to be marked as selected
      await page.waitForFunction(
        () => {
          const button = document.querySelector('[data-testid="regular-test-buttons"] button:first-child');
          return button && button.className.includes("selected");
        },
        { timeout: 5000 }
      );

      const buttonClasses = await firstButton!.evaluate((el) => el.className);
      expect(buttonClasses).toContain("selected");
    });

    it("should deselect previous button when selecting a new one", async () => {
      const buttons = await page.$$('[data-testid="regular-test-buttons"] button');

      if (buttons.length < 2) {
        // Skip test if there aren't enough buttons
        return;
      }

      // Click first button
      await buttons[0].click();
      await page.waitForFunction(
        () => {
          const button = document.querySelector('[data-testid="regular-test-buttons"] button:first-child');
          return button && button.className.includes("selected");
        },
        { timeout: 5000 }
      );

      // Click second button
      await buttons[1].click();
      await page.waitForFunction(
        () => {
          const button = document.querySelector('[data-testid="regular-test-buttons"] button:nth-child(2)');
          return button && button.className.includes("selected");
        },
        { timeout: 5000 }
      );

      // Check that first button is no longer selected
      const firstButtonClasses = await buttons[0].evaluate((el) => el.className);
      expect(firstButtonClasses).not.toContain("selected");

      // Check that second button is selected
      const secondButtonClasses = await buttons[1].evaluate((el) => el.className);
      expect(secondButtonClasses).toContain("selected");
    });

    it("should update inspected test result view when button is clicked", async () => {
      const firstButton = await page.$('[data-testid="regular-test-buttons"] button:first-child');
      expect(firstButton).toBeTruthy();

      await firstButton!.click();

      // Wait for inspected test result view to appear
      await page.waitForSelector('[data-testid="inspected-test-result"]', { timeout: 5000 });

      const inspectedTestResult = await page.$('[data-testid="inspected-test-result"]');
      expect(inspectedTestResult).toBeTruthy();
    });
  });

  describe("Bonus Test Buttons", () => {
    it("should display bonus test buttons when available", async () => {
      const bonusTestsCount = await page.$eval('[data-testid="bonus-tests-count"]', (el) => el.textContent);
      // ESLint thinks this is unnecessary but $eval can return null in edge cases
      // eslint-disable-next-line @typescript-eslint/no-unnecessary-condition
      const countMatch = bonusTestsCount?.match(/Bonus tests: (\d+)/);
      const expectedCount = countMatch ? parseInt(countMatch[1], 10) : 0;

      if (expectedCount > 0) {
        const bonusButtons = await page.$$('[data-testid="bonus-test-buttons"] button');
        expect(bonusButtons.length).toBe(expectedCount);
      }
    });

    it("should display bonus buttons with star symbols", async () => {
      const bonusButtons = await page.$$('[data-testid="bonus-test-buttons"] button');

      if (bonusButtons.length > 0) {
        for (const button of bonusButtons) {
          const buttonText = await button.evaluate((el) => el.textContent);
          expect(buttonText).toBe("★");
        }
      }
    });

    it("should select bonus test when bonus button is clicked", async () => {
      const bonusButtons = await page.$$('[data-testid="bonus-test-buttons"] button');

      if (bonusButtons.length > 0) {
        await bonusButtons[0].click();

        // Wait for the inspected test result to update
        await page.waitForFunction(
          () => {
            const element = document.querySelector('[data-testid="inspected-test-name"]');
            return element && element.textContent && !element.textContent.includes("None");
          },
          { timeout: 5000 }
        );

        // Check that a bonus test is now inspected
        const inspectedTestName = await page.$eval('[data-testid="inspected-test-name"]', (el) => el.textContent);
        expect(inspectedTestName).not.toContain("None");
      }
    });

    it("should work independently from regular test buttons", async () => {
      const regularButtons = await page.$$('[data-testid="regular-test-buttons"] button');
      const bonusButtons = await page.$$('[data-testid="bonus-test-buttons"] button');

      if (regularButtons.length > 0 && bonusButtons.length > 0) {
        // Click regular button first
        await regularButtons[0].click();
        await page.waitForFunction(
          () => {
            const button = document.querySelector('[data-testid="regular-test-buttons"] button:first-child');
            return button && button.className.includes("selected");
          },
          { timeout: 5000 }
        );

        // Click bonus button
        await bonusButtons[0].click();
        await page.waitForFunction(
          () => {
            const button = document.querySelector('[data-testid="bonus-test-buttons"] button:first-child');
            return button && button.className.includes("selected");
          },
          { timeout: 5000 }
        );

        // Both should be deselected since they're in different groups
        const regularButtonClasses = await regularButtons[0].evaluate((el) => el.className);
        const bonusButtonClasses = await bonusButtons[0].evaluate((el) => el.className);

        expect(bonusButtonClasses).toContain("selected");
        // The regular button should be deselected since we selected a different test
        expect(regularButtonClasses).not.toContain("selected");
      }
    });
  });

  describe("Test Result Inspection", () => {
    it("should display test result details when a test is selected", async () => {
      const firstButton = await page.$('[data-testid="regular-test-buttons"] button:first-child');
      expect(firstButton).toBeTruthy();

      await firstButton!.click();

      // Wait for inspected test result view to appear
      await page.waitForSelector('[data-testid="inspected-test-result"]', { timeout: 5000 });

      // Check that test details are displayed
      const testName = await page.$eval('[data-testid="inspected-test-name"]', (el) => el.textContent);
      const testStatus = await page.$eval('[data-testid="inspected-test-status"]', (el) => el.textContent);

      expect(testName).not.toContain("None");
      expect(testStatus).toMatch(/pass|fail|idle/);
    });

    it("should update test result details when different test is selected", async () => {
      const buttons = await page.$$('[data-testid="regular-test-buttons"] button');

      if (buttons.length < 2) {
        return; // Skip if not enough buttons
      }

      // Click first button and get test name
      await buttons[0].click();
      await page.waitForFunction(
        () => {
          const element = document.querySelector('[data-testid="inspected-test-name"]');
          return element && element.textContent && !element.textContent.includes("None");
        },
        { timeout: 5000 }
      );

      const firstTestName = await page.$eval('[data-testid="inspected-test-name"]', (el) => el.textContent);

      // Click second button and get test name
      await buttons[1].click();
      await page.waitForFunction(
        (firstTestName) => {
          const element = document.querySelector('[data-testid="inspected-test-name"]');
          return element && element.textContent !== firstTestName;
        },
        { timeout: 5000 },
        firstTestName
      );

      const secondTestName = await page.$eval('[data-testid="inspected-test-name"]', (el) => el.textContent);

      // Test names should be different
      expect(secondTestName).not.toBe(firstTestName);
    });
  });

  describe("Orchestrator Integration", () => {
    it("should expose orchestrator on window for testing", async () => {
      const hasOrchestrator = await page.evaluate(() => {
        return typeof (window as any).testOrchestrator !== "undefined";
      });

      expect(hasOrchestrator).toBe(true);
    });

    it("should be able to programmatically set inspected test", async () => {
      // Wait for orchestrator to be fully available
      await page.waitForFunction(
        () => {
          const orchestrator = (window as any).testOrchestrator;
          return (
            orchestrator &&
            orchestrator.store &&
            orchestrator.store.getState().testSuiteResult &&
            orchestrator.store.getState().testSuiteResult.tests.length > 0
          );
        },
        { timeout: 10000 }
      );

      // Use orchestrator to set inspected test
      await page.evaluate(() => {
        const orchestrator = (window as any).testOrchestrator;
        const testSuiteResult = orchestrator.store.getState().testSuiteResult;
<<<<<<< HEAD
        if (testSuiteResult && testSuiteResult.tests.length > 0 && orchestrator.setInspectedTestResult) {
          orchestrator.setInspectedTestResult(testSuiteResult.tests[0]);
=======
        if (testSuiteResult && testSuiteResult.tests.length > 0) {
          orchestrator.setCurrentTest(testSuiteResult.tests[0]);
>>>>>>> 3f2a29c2
        }
      });

      // Wait for UI to update
      await page.waitForFunction(
        () => {
          const element = document.querySelector('[data-testid="inspected-test-name"]');
          return element && element.textContent && !element.textContent.includes("None");
        },
        { timeout: 5000 }
      );

      // Check that test is inspected
      const inspectedTestName = await page.$eval('[data-testid="inspected-test-name"]', (el) => el.textContent);
      expect(inspectedTestName).not.toContain("None");

      // Check that corresponding button is selected
      const selectedButton = await page.$('[data-testid="regular-test-buttons"] button.selected');
      expect(selectedButton).toBeTruthy();
    });

    it("should maintain state consistency between UI and orchestrator", async () => {
      const firstButton = await page.$('[data-testid="regular-test-buttons"] button:first-child');
      expect(firstButton).toBeTruthy();

      await firstButton!.click();

      // Wait for state to update
      await page.waitForFunction(
        () => {
          const button = document.querySelector('[data-testid="regular-test-buttons"] button:first-child');
          return button && button.className.includes("selected");
        },
        { timeout: 5000 }
      );

      // Check orchestrator state matches UI state
      const orchestratorState = await page.evaluate(() => {
        const orchestrator = (window as any).testOrchestrator;
        const state = orchestrator.store.getState();
        return {
          hasInspectedTest: !!state.currentTest,
          inspectedTestName: state.currentTest && "name" in state.currentTest ? state.currentTest.name : null
        };
      });

      expect(orchestratorState.hasInspectedTest).toBe(true);
      expect(orchestratorState.inspectedTestName).toBeTruthy();

      // Check UI matches orchestrator state
      const uiTestName = await page.$eval('[data-testid="inspected-test-name"]', (el) => el.textContent);
      expect(uiTestName).toContain(orchestratorState.inspectedTestName);
    });
  });
});<|MERGE_RESOLUTION|>--- conflicted
+++ resolved
@@ -1,27 +1,7 @@
 describe("Test Buttons E2E", () => {
   beforeEach(async () => {
     await page.goto("http://localhost:3070/test/test-buttons");
-<<<<<<< HEAD
-    await page.waitForSelector('[data-testid="test-buttons-container"]', { timeout: 10000 });
-
-    // Wait for orchestrator to be fully initialized with test results
-    await page.waitForFunction(
-      () => {
-        const orchestrator = (window as any).testOrchestrator;
-        return (
-          orchestrator &&
-          orchestrator.store &&
-          orchestrator.store.getState().testSuiteResult &&
-          orchestrator.store.getState().testSuiteResult.tests.length > 0 &&
-          orchestrator.store.getState().status !== "running"
-        );
-      },
-      { timeout: 10000 }
-    );
-
-    // Wait for the test buttons to render
-    await page.waitForSelector('[data-testid="regular-test-buttons"] button', { timeout: 10000 });
-=======
+
     await page.waitForSelector('[data-testid="test-buttons-container"]', { timeout: 5000 });
 
     // Wait for tests to be ready
@@ -29,7 +9,7 @@
 
     // Wait for the buttons to appear
     await page.waitForSelector('[data-testid="regular-test-buttons"] button', { timeout: 5000 });
->>>>>>> 3f2a29c2
+
   });
 
   describe("Regular Test Buttons", () => {
@@ -326,13 +306,8 @@
       await page.evaluate(() => {
         const orchestrator = (window as any).testOrchestrator;
         const testSuiteResult = orchestrator.store.getState().testSuiteResult;
-<<<<<<< HEAD
-        if (testSuiteResult && testSuiteResult.tests.length > 0 && orchestrator.setInspectedTestResult) {
-          orchestrator.setInspectedTestResult(testSuiteResult.tests[0]);
-=======
         if (testSuiteResult && testSuiteResult.tests.length > 0) {
           orchestrator.setCurrentTest(testSuiteResult.tests[0]);
->>>>>>> 3f2a29c2
         }
       });
 
